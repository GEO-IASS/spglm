language: python
sudo: false
branches:
only:
  - master
python:
  - "2.7"
  - "3.5"
  - "3.6"

env:
  - PYSAL_PLUS=false
  - PYSAL_PLUS=true

before_install:
  - wget https://repo.continuum.io/miniconda/Miniconda-latest-Linux-x86_64.sh -O miniconda.sh
  - chmod +x miniconda.sh
  - ./miniconda.sh -b -p ./miniconda
  - export PATH=`pwd`/miniconda/bin:$PATH
  - conda update --yes conda
  - conda config --add channels conda-forge
  - conda create -y -q -n test-env python=$TRAVIS_PYTHON_VERSION
  - source activate test-env
  - if [[ $TRAVIS_PYTHON_VERSION == 3* ]]; 
        then 2to3 -nw spglm > /dev/null; 
    fi

install:
  - conda install --yes pip
  - conda install --yes --file requirements.txt;
<<<<<<< HEAD
  - cd ../ && git clone https://github.com/pysal/libpysal.git
  - if [[ $TRAVIS_PYTHON_VERSION == 3* ]]; then 2to3 -nw libpysal/ > /dev/null; fi
  - pip install -e ./libpysal
  - cd ./spglm
=======
  - pip install libpysal
>>>>>>> 1eb9f6c8
  - pip install -r requirements_dev.txt

script:
  - python setup.py sdist >/dev/null
  - nosetests --with-coverage --cover-package=spglm;

notifications:
    email:
        recipients:
            - tayoshan@gmail.com
        on_change: always
        on_failure: always

after_success:
  - coveralls<|MERGE_RESOLUTION|>--- conflicted
+++ resolved
@@ -28,14 +28,7 @@
 install:
   - conda install --yes pip
   - conda install --yes --file requirements.txt;
-<<<<<<< HEAD
-  - cd ../ && git clone https://github.com/pysal/libpysal.git
-  - if [[ $TRAVIS_PYTHON_VERSION == 3* ]]; then 2to3 -nw libpysal/ > /dev/null; fi
-  - pip install -e ./libpysal
-  - cd ./spglm
-=======
   - pip install libpysal
->>>>>>> 1eb9f6c8
   - pip install -r requirements_dev.txt
 
 script:
